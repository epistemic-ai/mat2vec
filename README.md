## Supplementary Materials for "Unsupervised word embeddings capture latent knowledge from materials science literature", *Nature* (2019).
### Tshitoyan, V., Dagdelen, J., Weston, L., Dunn, A., Rong, Z., Kononova, O., Persson, K. A., Ceder, G. and Jain, A. 


### Set up

1. Make sure you have `python3.6` and the `pip` module installed. 
We recommend using [conda environments](https://docs.conda.io/projects/conda/en/latest/user-guide/tasks/manage-environments.html).
1. Navigate to the root folder (the same folder that contains this README file)
and run `pip install -r requirements.txt`
1. Wait for all the requirements to be downloaded and installed.
1. run `pip install .` to install this module.
1. You are ready to go!

#### Processing

Example python usage:

```python
from mat2vec.processing import process
text_processing = process.MaterailsTextProcessing()
text_processing.process("LiCoO2 is a bettery cathode material.")
```
<<<<<<< HEAD
>>> from mat2vec.processing import process
>>> text_processor = process.MaterailsTextProcessor()
>>> text_processor.process("LiCoO2 is a bettery cathode material.")
(['CoLiO2', 'is', 'a', 'bettery', 'cathode', 'material', '.'], [('LiCoO2', 'CoLiO2')])
```
=======
> (['CoLiO2', 'is', 'a', 'bettery', 'cathode', 'material', '.'], [('LiCoO2', 'CoLiO2')])
>>>>>>> 143481d3

For the various methods and options see the docstrings in the code.

#### Training
To run an example training, navigate to *mat2vec/training/* and run

```shell
python phrase2vec.py --corpus=data/corpus_example --model_name=model_exampe
```

from the terminal. It should run an example training and save the files in *models*
and *tmp* folders. It should take a few seconds since the example corpus has only 5 abstracts.

For more options, run

```shell
python phrase2vec.py --help
```

#### Pretrained Embeddings

Load and query for similar words and phrases:

```python
from gensim.models import Word2Vec
w2v_model = Word2Vec.load("mat2vec/training/models/pretrained_embeddings")
w2v_model.wv.most_similar("thermoelectric")
```
> [('thermoelectrics', 0.8435688018798828), ('thermoelectric_properties', 0.8339033126831055), ('thermoelectric_power_generation', 0.7931368350982666), ('thermoelectric_figure_of_merit', 0.7916493415832
52), ('seebeck_coefficient', 0.7753845453262329), ('thermoelectric_generators', 0.7641351819038391), ('figure_of_merit_ZT', 0.7587921023368835), ('thermoelectricity', 0.7515754699707031), ('Bi2Te3', 0
.7480161190032959), ('thermoelectric_modules', 0.7434879541397095)]<|MERGE_RESOLUTION|>--- conflicted
+++ resolved
@@ -21,15 +21,7 @@
 text_processing = process.MaterailsTextProcessing()
 text_processing.process("LiCoO2 is a bettery cathode material.")
 ```
-<<<<<<< HEAD
->>> from mat2vec.processing import process
->>> text_processor = process.MaterailsTextProcessor()
->>> text_processor.process("LiCoO2 is a bettery cathode material.")
-(['CoLiO2', 'is', 'a', 'bettery', 'cathode', 'material', '.'], [('LiCoO2', 'CoLiO2')])
-```
-=======
 > (['CoLiO2', 'is', 'a', 'bettery', 'cathode', 'material', '.'], [('LiCoO2', 'CoLiO2')])
->>>>>>> 143481d3
 
 For the various methods and options see the docstrings in the code.
 
